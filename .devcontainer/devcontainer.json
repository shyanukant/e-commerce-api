--- conflicted
+++ resolved
@@ -19,17 +19,11 @@
 		}
 	},
   "forwardPorts": [8000, 5432, 6379],
-<<<<<<< HEAD
+
   "postCreateCommand": "pip install --upgrade pip && pip install -r requirements.txt && python manage.py migrate"
  
   
 } 
-=======
+
   "initializeCommand": "cd ${localWorkspaceFolder} && docker-compose up -d db redis",
-  "postCreateCommand": "apt-get update && apt-get install -y postgresql-client && cd /e-commerce-api && pip install --upgrade pip && pip install psycopg2-binary && pip install -r requirements.txt && python -c 'import time; import socket; s = socket.socket(); time.sleep(5); s.connect((\"db\", 5432))' && python manage.py migrate || exit 1",
-  "extensions": [
-    "ms-python.python",
-    "ms-azuretools.vscode-docker"
-  ]
-}
->>>>>>> cd808d08
+  "postCreateCommand": "apt-get update && apt-get install -y postgresql-client && cd /e-commerce-api && pip install --upgrade pip && pip install psycopg2-binary && pip install -r requirements.txt && python -c 'import time; import socket; s = socket.socket(); time.sleep(5); s.connect((\"db\", 5432))' && python manage.py migrate || exit 1",